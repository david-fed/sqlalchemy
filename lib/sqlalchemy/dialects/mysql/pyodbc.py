# mysql/pyodbc.py
# Copyright (C) 2005-2019 the SQLAlchemy authors and contributors
# <see AUTHORS file>
#
# This module is part of SQLAlchemy and is released under
# the MIT License: http://www.opensource.org/licenses/mit-license.php

"""


.. dialect:: mysql+pyodbc
    :name: PyODBC
    :dbapi: pyodbc
    :connectstring: mysql+pyodbc://<username>:<password>@<dsnname>
    :url: http://pypi.python.org/pypi/pyodbc/

    .. note:: The PyODBC for MySQL dialect is not well supported, and
       is subject to unresolved character encoding issues
       which exist within the current ODBC drivers available.
       (see http://code.google.com/p/pyodbc/issues/detail?id=25).
       Other dialects for MySQL are recommended.

"""

import re

from .base import MySQLDialect
from .base import MySQLExecutionContext
from .types import TIME
from ... import util
from ...connectors.pyodbc import PyODBCConnector
from ...sql.sqltypes import Time


class _pyodbcTIME(TIME):
    def result_processor(self, dialect, coltype):
        def process(value):
            # pyodbc returns a datetime.time object; no need to convert
            return value

        return process


class MySQLExecutionContext_pyodbc(MySQLExecutionContext):
    def get_lastrowid(self):
        cursor = self.create_cursor()
        cursor.execute("SELECT LAST_INSERT_ID()")
        lastrowid = cursor.fetchone()[0]
        cursor.close()
        return lastrowid


class MySQLDialect_pyodbc(PyODBCConnector, MySQLDialect):
<<<<<<< HEAD
    colspecs = util.update_copy(MySQLDialect.colspecs, {Time: _pyodbcTIME})
    supports_unicode_statements = False
=======
    supports_unicode_statements = True
>>>>>>> 9406ec8e
    execution_ctx_cls = MySQLExecutionContext_pyodbc

    pyodbc_driver_name = "MySQL"

    def _detect_charset(self, connection):
        """Sniff out the character set in use for connection results."""

        # Prefer 'character_set_results' for the current connection over the
        # value in the driver.  SET NAMES or individual variable SETs will
        # change the charset without updating the driver's view of the world.
        #
        # If it's decided that issuing that sort of SQL leaves you SOL, then
        # this can prefer the driver value.
        rs = connection.execute("SHOW VARIABLES LIKE 'character_set%%'")
        opts = {row[0]: row[1] for row in self._compat_fetchall(rs)}
        for key in ("character_set_connection", "character_set"):
            if opts.get(key, None):
                return opts[key]

        util.warn(
            "Could not detect the connection character set.  "
            "Assuming latin1."
        )
        return "latin1"

    def _extract_error_code(self, exception):
        m = re.compile(r"\((\d+)\)").search(str(exception.args))
        c = m.group(1)
        if c:
            return int(c)
        else:
            return None


dialect = MySQLDialect_pyodbc<|MERGE_RESOLUTION|>--- conflicted
+++ resolved
@@ -51,12 +51,8 @@
 
 
 class MySQLDialect_pyodbc(PyODBCConnector, MySQLDialect):
-<<<<<<< HEAD
     colspecs = util.update_copy(MySQLDialect.colspecs, {Time: _pyodbcTIME})
-    supports_unicode_statements = False
-=======
     supports_unicode_statements = True
->>>>>>> 9406ec8e
     execution_ctx_cls = MySQLExecutionContext_pyodbc
 
     pyodbc_driver_name = "MySQL"
