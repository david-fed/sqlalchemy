--- conflicted
+++ resolved
@@ -5,15 +5,10 @@
 from sqlalchemy import Integer, String, ForeignKey, MetaData, and_
 from test.lib.schema import Table, Column
 from sqlalchemy.orm import mapper, relationship, relation, \
-<<<<<<< HEAD
-                    backref, create_session, compile_mappers, clear_mappers, sessionmaker
-from test.lib.testing import eq_, startswith_
-=======
                     backref, create_session, compile_mappers, \
                     clear_mappers, sessionmaker, attributes,\
                     Session, composite, column_property
-from sqlalchemy.test.testing import eq_, startswith_
->>>>>>> 2336b1ce
+from test.lib.testing import eq_, startswith_
 from test.orm import _base, _fixtures
 
 
